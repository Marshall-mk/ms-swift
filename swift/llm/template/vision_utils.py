# Copyright (c) Alibaba, Inc. and its affiliates.
import base64
import math
import os
import re
from io import BytesIO
from typing import Any, Callable, List, TypeVar, Union

import numpy as np
import requests
import torch
from PIL import Image
from requests.adapters import HTTPAdapter
from urllib3.util.retry import Retry

from swift.utils import get_env_args

# >>> internvl
IMAGENET_MEAN = (0.485, 0.456, 0.406)
IMAGENET_STD = (0.229, 0.224, 0.225)


def _build_transform(input_size):
    import torchvision.transforms as T
    from torchvision.transforms.functional import InterpolationMode
    MEAN, STD = IMAGENET_MEAN, IMAGENET_STD
    transform = T.Compose([
        T.Lambda(lambda img: img.convert('RGB') if img.mode != 'RGB' else img),
        T.Resize((input_size, input_size), interpolation=InterpolationMode.BICUBIC),
        T.ToTensor(),
        T.Normalize(mean=MEAN, std=STD)
    ])
    return transform


def _find_closest_aspect_ratio(aspect_ratio, target_ratios, width, height, image_size):
    best_ratio_diff = float('inf')
    best_ratio = (1, 1)
    area = width * height
    for ratio in target_ratios:
        target_aspect_ratio = ratio[0] / ratio[1]
        ratio_diff = abs(aspect_ratio - target_aspect_ratio)
        if ratio_diff < best_ratio_diff:
            best_ratio_diff = ratio_diff
            best_ratio = ratio
        elif ratio_diff == best_ratio_diff:
            if area > 0.5 * image_size * image_size * ratio[0] * ratio[1]:
                best_ratio = ratio
    return best_ratio


def _dynamic_preprocess(image, min_num=1, max_num=12, image_size=448, use_thumbnail=False):
    orig_width, orig_height = image.size
    aspect_ratio = orig_width / orig_height

    # calculate the existing image aspect ratio
    target_ratios = set((i, j) for n in range(min_num, max_num + 1) for i in range(1, n + 1) for j in range(1, n + 1)
                        if min_num <= i * j <= max_num)
    target_ratios = sorted(target_ratios, key=lambda x: x[0] * x[1])

    # find the closest aspect ratio to the target
    target_aspect_ratio = _find_closest_aspect_ratio(aspect_ratio, target_ratios, orig_width, orig_height, image_size)

    # calculate the target width and height
    target_width = image_size * target_aspect_ratio[0]
    target_height = image_size * target_aspect_ratio[1]
    blocks = target_aspect_ratio[0] * target_aspect_ratio[1]

    # resize the image
    resized_img = image.resize((target_width, target_height))
    processed_images = []
    for i in range(blocks):
        box = ((i % (target_width // image_size)) * image_size, (i // (target_width // image_size)) * image_size,
               ((i % (target_width // image_size)) + 1) * image_size, ((i //
                                                                        (target_width // image_size)) + 1) * image_size)
        # split the image
        split_img = resized_img.crop(box)
        processed_images.append(split_img)
    assert len(processed_images) == blocks
    if use_thumbnail and len(processed_images) != 1:
        thumbnail_img = image.resize((image_size, image_size))
        processed_images.append(thumbnail_img)
    return processed_images


# <<< internvl


def rescale_image(img: Image.Image, max_pixels: int) -> Image.Image:
    import torchvision.transforms as T
    width = img.width
    height = img.height
    if max_pixels is None or max_pixels <= 0 or width * height <= max_pixels:
        return img

    ratio = width / height
    height_scaled = math.sqrt(max_pixels / ratio)
    width_scaled = height_scaled * ratio
    return T.Resize((int(height_scaled), int(width_scaled)))(img)


_T = TypeVar('_T')


def load_file(path: Union[str, bytes, _T]) -> Union[BytesIO, _T]:
    res = path
    if isinstance(path, str):
        path = path.strip()
        if path.startswith('http'):
            retries = Retry(total=3, backoff_factor=1, allowed_methods=['GET'])
            with requests.Session() as session:
                session.mount('http://', HTTPAdapter(max_retries=retries))
                session.mount('https://', HTTPAdapter(max_retries=retries))

                timeout = float(os.getenv('SWIFT_TIMEOUT', '20'))
                request_kwargs = {'timeout': timeout} if timeout > 0 else {}

                response = session.get(path, **request_kwargs)
                response.raise_for_status()
                content = response.content
                res = BytesIO(content)

        elif os.path.exists(path) or (not path.startswith('data:') and len(path) <= 200):
            ROOT_IMAGE_DIR = get_env_args('ROOT_IMAGE_DIR', str, None)
            if ROOT_IMAGE_DIR is not None and not os.path.exists(path):
                path = os.path.join(ROOT_IMAGE_DIR, path)
            path = os.path.abspath(os.path.expanduser(path))
            with open(path, 'rb') as f:
                res = BytesIO(f.read())
        else:  # base64_str
            data = path
            if data.startswith('data:'):
                match_ = re.match(r'data:(.+?);base64,(.+)', data)
                assert match_ is not None
                data = match_.group(2)
            data = base64.b64decode(data)
            res = BytesIO(data)
    elif isinstance(path, bytes):
        res = BytesIO(path)
    return res


def load_image(image: Union[str, bytes, Image.Image]) -> Image.Image:
    image = load_file(image)
    if isinstance(image, BytesIO):
        image = Image.open(image)
    if image.mode != 'RGB':
        image = image.convert('RGB')
    return image


def load_batch(path_list: List[Union[str, None, Any, BytesIO]],
               load_func: Callable[[Any], _T] = load_image) -> List[_T]:
    res = []
    assert isinstance(path_list, (list, tuple)), f'path_list: {path_list}'
    for path in path_list:
        if path is None:  # ignore None
            continue
        res.append(load_func(path))
    return res


def load_video_hf(videos: List[str]):
    from transformers.video_utils import load_video
    res = []
    video_metadata = []
    for video in videos:
        if isinstance(video, (list, tuple)) and isinstance(video[0], str):
            # Case a: Video is provided as a list of image file names
            video = [np.array(load_image(image_fname)) for image_fname in video]
            video = np.stack(video)
            metadata = None
        else:
            # Case b: Video is provided as a single file path or URL or decoded frames in a np.ndarray or torch.tensor
            video_load_backend = get_env_args('video_load_backend', str, 'pyav')
            video, metadata = load_video(
                video,
                backend=video_load_backend,
            )
        res.append(video)
        video_metadata.append(metadata)
    return res, video_metadata


def _get_index(bound, fps, max_frame, first_idx=0, num_segments=32):
    if bound:
        start, end = bound[0], bound[1]
    else:
        start, end = -100000, 100000
    start_idx = max(first_idx, round(start * fps))
    end_idx = min(round(end * fps), max_frame)
    seg_size = float(end_idx - start_idx) / num_segments
    frame_indices = np.array(
        [int(start_idx + (seg_size / 2) + np.round(seg_size * idx)) for idx in range(num_segments)])
    return frame_indices


def transform_image(image, input_size=448, max_num=12):
    transform = _build_transform(input_size=input_size)
    images = _dynamic_preprocess(image, image_size=input_size, use_thumbnail=True, max_num=max_num)
    pixel_values = [transform(image) for image in images]
    pixel_values = torch.stack(pixel_values)
    return pixel_values


def load_video_internvl(video: Union[str, bytes], bound=None, num_segments=32):
    from decord import VideoReader, cpu
    video_io = load_file(video)
    vr = VideoReader(video_io, ctx=cpu(0), num_threads=1)
    max_frame = len(vr) - 1
    fps = float(vr.get_avg_fps())

    images = []
    frame_indices = _get_index(bound, fps, max_frame, first_idx=0, num_segments=num_segments)
    for frame_index in frame_indices:
        images.append(Image.fromarray(vr[frame_index].asnumpy()).convert('RGB'))
    return images


def load_video_cogvlm2(video: Union[str, bytes]) -> np.ndarray:
    from decord import cpu, VideoReader, bridge
    video_io = load_file(video)
    bridge.set_bridge('torch')
    clip_end_sec = 60
    clip_start_sec = 0
    num_frames = get_env_args('num_frames', int, 24)
    decord_vr = VideoReader(video_io, ctx=cpu(0))
    duration = len(decord_vr)  # duration in terms of frames
    start_frame = int(clip_start_sec * decord_vr.get_avg_fps())
    end_frame = min(duration, int(clip_end_sec * decord_vr.get_avg_fps())) if \
        clip_end_sec is not None else duration
    frame_id_list = np.linspace(start_frame, end_frame - 1, num_frames, dtype=int)
    video_data = decord_vr.get_batch(frame_id_list)
    video_data = video_data.permute(3, 0, 1, 2)
    return video_data


def load_video_llava(video: Union[str, bytes]) -> np.ndarray:
    import av
    video_io = load_file(video)
    container = av.open(video_io)
    total_frames = container.streams.video[0].frames
    num_frames = get_env_args('num_frames', int, 16)
    indices = np.linspace(0, total_frames - 1, num_frames, dtype=int)
    frames = []
    container.seek(0)
    start_index = indices[0]
    end_index = indices[-1]
    for i, frame in enumerate(container.decode(video=0)):
        if i > end_index:
            break
        if i >= start_index and i in indices:
            frames.append(frame)
    return np.stack([x.to_ndarray(format='rgb24') for x in frames])


def load_video_minicpmv_mplug_owl3(video: Union[str, bytes], max_num_frames):

    from decord import VideoReader, cpu  # pip install decord

    def uniform_sample(_l, _n):
        gap = len(_l) / _n
        idxs = [int(i * gap + gap / 2) for i in range(_n)]
        return [_l[i] for i in idxs]

    video_io = load_file(video)
    vr = VideoReader(video_io, ctx=cpu(0))
    sample_fps = round(vr.get_avg_fps() / 1)  # FPS
    frame_idx = [i for i in range(0, len(vr), sample_fps)]

    if len(frame_idx) > max_num_frames:
        frame_idx = uniform_sample(frame_idx, max_num_frames)
    frames = vr.get_batch(frame_idx).asnumpy()
    frames = [Image.fromarray(v.astype('uint8')) for v in frames]
    return frames


def load_audio(audio: Union[str, bytes], sampling_rate: int, return_sr: bool = False):
    import librosa
    audio_io = load_file(audio)
    res = librosa.load(audio_io, sr=sampling_rate)
    return res if return_sr else res[0]


def load_video_valley(video: Union[str, bytes]):
    import decord
    from torchvision import transforms
    video_io = load_file(video)
    video_reader = decord.VideoReader(video_io)
    decord.bridge.set_bridge('torch')
    video = video_reader.get_batch(np.linspace(0, len(video_reader) - 1, 8).astype(np.int_)).byte()
    images = [transforms.ToPILImage()(image.permute(2, 0, 1)).convert('RGB') for image in video]
    return images


def load_video_ovis2(video_path, num_frames):
    from moviepy.editor import VideoFileClip
    with VideoFileClip(video_path) as clip:
        total_frames = int(clip.fps * clip.duration)
        if total_frames <= num_frames:
            sampled_indices = range(total_frames)
        else:
            stride = total_frames / num_frames
            sampled_indices = [
                min(total_frames - 1, int((stride * i + stride * (i + 1)) / 2)) for i in range(num_frames)
            ]
        frames = [clip.get_frame(index / clip.fps) for index in sampled_indices]
        frames = [Image.fromarray(frame, mode='RGB') for frame in frames]
    return frames


<<<<<<< HEAD
def load_tensor(tensor_path: Union[str, bytes]) -> torch.Tensor:
    """Load a tensor from a .pt file.
    
    Args:
        tensor_path: Path to the .pt file, can be a URL, local file path, or bytes
        
    Returns:
        The loaded tensor
    """
    tensor_io = load_file(tensor_path)
    if isinstance(tensor_io, BytesIO):
        # Load the tensor from BytesIO
        tensor = torch.load(tensor_io, map_location='cpu')
    else:
        # Direct tensor object
        tensor = tensor_io
    
    if not isinstance(tensor, torch.Tensor):
        raise ValueError(f"Expected a torch.Tensor, but got {type(tensor)}")
    
    return tensor
=======
def load_video_ovis2_5(video_path, num_frames):
    from moviepy.editor import VideoFileClip
    with VideoFileClip(video_path) as clip:
        total_frames = int(clip.fps * clip.duration)
        indices = [int(i * total_frames / num_frames) for i in range(num_frames)]
        frames = [Image.fromarray(clip.get_frame(t)) for t in (idx / clip.fps for idx in indices)]
    return frames
>>>>>>> 3b057eca
<|MERGE_RESOLUTION|>--- conflicted
+++ resolved
@@ -309,7 +309,6 @@
     return frames
 
 
-<<<<<<< HEAD
 def load_tensor(tensor_path: Union[str, bytes]) -> torch.Tensor:
     """Load a tensor from a .pt file.
     
@@ -331,12 +330,12 @@
         raise ValueError(f"Expected a torch.Tensor, but got {type(tensor)}")
     
     return tensor
-=======
+
+
 def load_video_ovis2_5(video_path, num_frames):
     from moviepy.editor import VideoFileClip
     with VideoFileClip(video_path) as clip:
         total_frames = int(clip.fps * clip.duration)
         indices = [int(i * total_frames / num_frames) for i in range(num_frames)]
         frames = [Image.fromarray(clip.get_frame(t)) for t in (idx / clip.fps for idx in indices)]
-    return frames
->>>>>>> 3b057eca
+    return frames